from pathlib import Path
from datetime import datetime

from pytz import timezone

from starplot import styles, DSO, Star
from starplot.map import MapPlot, Projection

HERE = Path(__file__).resolve().parent
DATA_PATH = HERE / "data"
STYLE = styles.PlotStyle().extend(
    styles.extensions.BLUE_LIGHT,
    styles.extensions.MAP,
)
RESOLUTION = 3200


def _mercator():
    # returns a mercator plot of Orion
    p = MapPlot(
        projection=Projection.MERCATOR,
        ra_min=3.6,
        ra_max=7.8,
        dec_min=-16,
        dec_max=23.6,
        style=STYLE,
        resolution=RESOLUTION,
    )
    p.stars(mag=7.6, bayer_labels=True)
    p.dsos(
        labels=None,
        where=[
            DSO.magnitude.is_null() | (DSO.magnitude <= 8),
            DSO.size.is_not_null(),
            DSO.size > 0.1,
        ],
    )
    p.milky_way()
    p.gridlines()
    p.ecliptic()
    p.celestial_equator()
    p.constellations()
    p.constellation_borders()
    return p


mercator_base = _mercator()


def _stereo_north():
    p = MapPlot(
        projection=Projection.STEREO_NORTH,
        ra_min=17,
        ra_max=20,
        dec_min=30,
        dec_max=55,
        style=STYLE,
        resolution=RESOLUTION,
    )
    p.stars(mag=9, bayer_labels=True)
    p.dsos(mag=8, labels=None)
    p.milky_way()
    p.gridlines()
    p.constellations()
    p.constellation_borders()
    return p


def check_map_orion_base():
    filename = DATA_PATH / "map-orion-base.png"
    mercator_base.export(filename)
    return filename


def check_map_orion_extra():
    filename = DATA_PATH / "map-orion-extra.png"
    mercator_base.marker(
        ra=4.5,
        dec=5,
        label="hello worldzz",
        style={
            "marker": {
                "size": 30,
                "symbol": "square",
                "fill": "full",
                "color": "#ff6868",
            },
        },
        legend_label="hello legend",
    )
    mercator_base.circle(
        (7, -10),
        5,
        style=styles.PolygonStyle(
            fill_color="blue",
            alpha=0.14,
        ),
    )
    mercator_base.legend()
    mercator_base.export(filename, padding=0.5)
    return filename


def check_map_coma_berenices_dso_size():
    filename = DATA_PATH / "map-coma-berenices-dso-size.png"
    p = MapPlot(
        projection=Projection.MILLER,
        ra_min=12,
        ra_max=13.5,
        dec_min=15,
        dec_max=32,
        style=styles.PlotStyle().extend(
            styles.extensions.BLUE_DARK,
            styles.extensions.MAP,
        ),
        resolution=RESOLUTION,
    )
    p.stars(mag=8, bayer_labels=True)
    p.galaxies(mag=11, true_size=False)
    p.open_clusters(mag=11, true_size=True)
    p.gridlines()
    p.ecliptic()
    p.celestial_equator()
    p.constellations()
    p.constellation_borders()
    p.export(filename, padding=0.5)
    return filename


def check_map_stereo_base():
    filename = DATA_PATH / "map-stereo-north-base.png"
    map_stereo_north = _stereo_north()
    map_stereo_north.export(filename)
    return filename


def check_map_with_planets():
    filename = DATA_PATH / "map-mercator-planets.png"
    dt = timezone("UTC").localize(datetime(2023, 8, 27, 23, 0, 0, 0))

    p = MapPlot(
        projection=Projection.MILLER,
        ra_min=0,
        ra_max=24,
        dec_min=-40,
        dec_max=40,
        dt=dt,
        hide_colliding_labels=False,
        style=STYLE,
        resolution=RESOLUTION,
    )
    p.stars(mag=3, labels=None)
    p.planets()
    p.sun()
    p.ecliptic()
    p.export(filename)

    return filename


def check_map_scope_bino_fov():
    filename = DATA_PATH / "map-scope-bino-fov.png"
    dt = timezone("UTC").localize(datetime(2023, 8, 27, 23, 0, 0, 0))

    style = styles.PlotStyle().extend(
        styles.extensions.GRAYSCALE,
        styles.extensions.MAP,
    )

    p = MapPlot(
        projection=Projection.STEREO_NORTH,
        ra_min=52 / 15,
        ra_max=62 / 15,
        dec_min=20,
        dec_max=28,
        dt=dt,
        style=style,
        resolution=1000,
        star_catalog="tycho-1",
    )
    p.stars(mag=12)
    p.scope_fov(
        ra=3.791278,
        dec=24.105278,
        scope_focal_length=600,
        eyepiece_focal_length=14,
        eyepiece_fov=82,
    )
    p.bino_fov(ra=3.791278, dec=24.105278, fov=65, magnification=10)
    p.title("M45 :: TV-85 / 14mm @ 82deg, 10x binos @ 65deg")
    p.export(filename, padding=0.3)
    return filename


def check_map_custom_stars():
    filename = DATA_PATH / "map-custom-stars.png"

    style = styles.PlotStyle().extend(
        styles.extensions.GRAYSCALE,
        styles.extensions.MAP,
    )
    style.star.marker.symbol = "star_8"
    style.star.marker.size = 60

    p = MapPlot(
        projection=Projection.MERCATOR,
        ra_min=3.6,
        ra_max=7.8,
        dec_min=-16,
        dec_max=24,
        style=style,
        resolution=RESOLUTION,
    )
    p.stars(mag=6)
    p.text("CUSTOM STARZZZ", 7, -5, style={"font_size": 20})
    p.export(filename, padding=0.3)
    return filename


def check_map_wrapping():
    filename = DATA_PATH / "map-wrapping.png"

    style = styles.PlotStyle().extend(
        styles.extensions.GRAYSCALE,
        styles.extensions.MAP,
    )

    p = MapPlot(
        projection=Projection.STEREO_NORTH,
        ra_min=18,
        ra_max=26,
        dec_min=30,
        dec_max=64,
        style=style,
        resolution=RESOLUTION,
    )
    p.stars(mag=9, style={"marker": {"color": "#f5d57d"}})
    p.dsos(
        where=[
            DSO.magnitude.is_null() | (DSO.magnitude < 9),
            DSO.size.is_not_null(),
            DSO.size > 0.1,
        ],
    )
    p.gridlines()
    p.constellations()
    p.title("Andromeda + nebula + Vega")
    p.export(filename, padding=0.3)
    return filename


def check_map_mollweide():
    filename = DATA_PATH / "map-mollweide.png"

    style = styles.PlotStyle().extend(
        styles.extensions.GRAYSCALE,
        styles.extensions.MAP,
    )

    p = MapPlot(
        projection=Projection.MOLLWEIDE,
        style=style,
        resolution=RESOLUTION,
    )
<<<<<<< HEAD
    p.stars(mag=4.2, mag_labels=1.8, style__marker__color="#676fdb")
=======
    p.stars(mag=4.2, where_labels=[Star.magnitude < 1.8])
>>>>>>> 32d783cc
    p.constellations()
    p.dsos(mag=4, labels=None)
    p.milky_way()
    p.gridlines(labels=False)
    p.export(filename, padding=0.1)
    return filename<|MERGE_RESOLUTION|>--- conflicted
+++ resolved
@@ -262,11 +262,7 @@
         style=style,
         resolution=RESOLUTION,
     )
-<<<<<<< HEAD
     p.stars(mag=4.2, mag_labels=1.8, style__marker__color="#676fdb")
-=======
-    p.stars(mag=4.2, where_labels=[Star.magnitude < 1.8])
->>>>>>> 32d783cc
     p.constellations()
     p.dsos(mag=4, labels=None)
     p.milky_way()
