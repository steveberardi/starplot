--- conflicted
+++ resolved
@@ -11,17 +11,12 @@
 from starplot.mixins import ExtentMaskMixin
 from starplot.models import Star, Optic, Camera
 from starplot.observer import Observer
-<<<<<<< HEAD
-from starplot.plotters import StarPlotterMixin, DsoPlotterMixin, GradientBackgroundMixin
-=======
-from starplot.optics import Optic, Camera
 from starplot.plotters import (
     StarPlotterMixin,
     DsoPlotterMixin,
     GradientBackgroundMixin,
     LegendPlotterMixin,
 )
->>>>>>> 8363d1e5
 from starplot.styles import (
     PlotStyle,
     ObjectStyle,
