<<<<<<< HEAD
from typing import Optional, Union, Iterator, Annotated
=======
from typing import Optional, Union, Iterator
>>>>>>> f3d75fbd
from enum import Enum

from ibis import _
from shapely.geometry import Polygon, MultiPolygon

from starplot.data.dsos import load
from starplot.mixins import CreateMapMixin, CreateOpticMixin
from starplot.models.base import SkyObject, ShapelyPolygon, ShapelyMultiPolygon


class DsoType(str, Enum):
    """
    Type of deep sky object (DSO), as designated in OpenNGC
    """

    STAR = "*"
    """Star"""

    DOUBLE_STAR = "**"
    """Double star or multiple star system"""

    ASSOCIATION_OF_STARS = "*Ass"
    """Association of stars"""

    OPEN_CLUSTER = "OCl"
    """Open cluster of stars"""

    GLOBULAR_CLUSTER = "GCl"
    """Globular cluster of stars"""

    GALAXY = "G"
    """Galaxy"""

    GALAXY_PAIR = "GPair"
    """Group of two galaxies"""

    GALAXY_TRIPLET = "GTrpl"
    """Group of three galaxies"""

    GROUP_OF_GALAXIES = "GGroup"
    """Group of more than three galaxies"""

    NEBULA = "Neb"
    """Nebula"""

    PLANETARY_NEBULA = "PN"
    """Planetary nebula"""

    EMISSION_NEBULA = "EmN"
    """Emission Nebula"""

    STAR_CLUSTER_NEBULA = "Cl+N"
    """Star cluster with nebulosity"""

    REFLECTION_NEBULA = "RfN"
    """Reflection nebula"""

    DARK_NEBULA = "DrkN"
    """Dark nebula"""

    HII_IONIZED_REGION = "HII"
    """Hydrogen ionized region"""

    SUPERNOVA_REMNANT = "SNR"
    """Supernova remnant"""

    NOVA_STAR = "Nova"
    """Nova star"""

    NONEXISTENT = "NonEx"
    """Non-existant object"""

    UNKNOWN = "Other"
    """Unknown type of object"""

    DUPLICATE_RECORD = "Dup"
    """Duplicate record of another object"""


class DSO(SkyObject, CreateMapMixin, CreateOpticMixin):
    """
    Deep Sky Object (DSO) model. An instance of this model is passed to any [callables](/reference-callables) you define when plotting DSOs.
    So, you can use any attributes of this model in your callables. Note that some may be null.
    """

    name: str
    """Name of the DSO (as specified in OpenNGC)"""

    type: DsoType
    """Type of DSO"""

    magnitude: Optional[float] = None
    """Magnitude (if available)"""

    maj_ax: Optional[float] = None
    """Major axis of the DSO, in arcmin (if available)"""

    min_ax: Optional[float] = None
    """Minor axis of the DSO, in arcmin (if available)"""

    angle: Optional[float] = None
    """Angle of the DSO, in degrees (if available)"""

    size: Optional[float] = None
    """Size of the DSO calculated as the area of the minimum bounding rectangle of the DSO, in degrees squared (if available)"""

    m: Optional[str] = None
    """
    Messier number. *Note that this field is a string, to be consistent with the other identifier fields (`ngc` and `ic`).*
    """

    ngc: Optional[str] = None
    """
    New General Catalogue (NGC) identifier. *Note that this field is a string, to support objects like '3537 NED01'.*
    """

    ic: Optional[str] = None
    """
    Index Catalogue (IC) identifier. *Note that this field is a string, to support objects like '4974 NED01'.*
    """

    geometry:  ShapelyPolygon | ShapelyMultiPolygon = None
    """Shapely Polygon of the DSO's extent. Right ascension coordinates are in degrees (0...360)."""

    # def __init__(
    #     self,
    #     ra: float,
    #     dec: float,
    #     name: str,
    #     type: DsoType,
    #     magnitude: float = None,
    #     maj_ax: float = None,
    #     min_ax: float = None,
    #     angle: float = None,
    #     size: float = None,
    #     m: str = None,
    #     ngc: str = None,
    #     ic: str = None,
    #     geometry: Union[Polygon, MultiPolygon] = None,
    #     constellation_id: str = None,
    # ) -> None:
    #     super().__init__(ra, dec, constellation_id)
    #     self.name = name
    #     self.type = type
    #     self.magnitude = magnitude
    #     self.maj_ax = maj_ax
    #     self.min_ax = min_ax
    #     self.angle = angle
    #     self.size = size
    #     self.m = m
    #     self.ngc = ngc
    #     self.ic = ic
    #     self.geometry = geometry

    def __repr__(self) -> str:
        return f"DSO(name={self.name}, magnitude={self.magnitude})"

    @classmethod
    def all(cls) -> Iterator["DSO"]:
        df = load().to_pandas()

        for d in df.itertuples():
            yield from_tuple(d)

    @classmethod
    def get(cls, sql: str = None, **kwargs) -> "DSO":
        """
        Get a DSO, by matching its attributes.

        Example:

            d = DSO.get(m=13)

        Args:
            sql: SQL query for selecting DSO (table name is "_")
            **kwargs: Attributes on the DSO you want to match

        Raises: `ValueError` if more than one DSO is matched
        """
        filters = []

        for k, v in kwargs.items():
            filters.append(getattr(_, k) == v)

        df = load(filters=filters, sql=sql).to_pandas()

        results = [from_tuple(d) for d in df.itertuples()]

        if len(results) == 1:
            return results[0]

        if len(results) > 1:
            raise ValueError(
                "More than one match. Use find() instead or narrow your search."
            )

        return None

    @classmethod
    def find(cls, where: list = None, sql: str = None) -> list["DSO"]:
        """
        Find DSOs

        Args:
            where: A list of expressions that determine which DSOs to find. See [Selecting Objects](/reference-selecting-objects/) for details.
            sql: SQL query for selecting DSOs (table name is "_")

        Returns:
            List of DSOs that match all `where` expressions

        """
        df = load(filters=where, sql=sql).to_pandas()
        return [from_tuple(d) for d in df.itertuples()]


def from_tuple(d: tuple) -> DSO:
    dso = DSO(
        name=d.name,
        ra=d.ra,
        dec=d.dec,
        type=d.type,
        maj_ax=d.maj_ax,
        min_ax=d.min_ax,
        angle=d.angle,
        magnitude=d.magnitude,
        size=d.size,
        m=d.m,
        ngc=d.ngc,
        ic=d.ic,
        geometry=d.geometry,
        
    )
    dso._constellation_id = d.constellation_id
    dso._row_id = getattr(d, "rowid", None)
    return dso


ONGC_TYPE = {
    # Star Clusters ----------
    DsoType.OPEN_CLUSTER: "OCl",
    DsoType.GLOBULAR_CLUSTER: "GCl",
    # Galaxies ----------
    DsoType.GALAXY: "G",
    DsoType.GALAXY_PAIR: "GPair",
    DsoType.GALAXY_TRIPLET: "GTrpl",
    DsoType.GROUP_OF_GALAXIES: "GGroup",
    # Nebulas ----------
    DsoType.NEBULA: "Neb",
    DsoType.PLANETARY_NEBULA: "PN",
    DsoType.EMISSION_NEBULA: "EmN",
    DsoType.STAR_CLUSTER_NEBULA: "Cl+N",
    DsoType.REFLECTION_NEBULA: "RfN",
    # Stars ----------
    DsoType.STAR: "*",
    DsoType.DOUBLE_STAR: "**",
    DsoType.ASSOCIATION_OF_STARS: "*Ass",
    # Others
    DsoType.HII_IONIZED_REGION: "HII",
    DsoType.DARK_NEBULA: "DrkN",
    DsoType.SUPERNOVA_REMNANT: "SNR",
    DsoType.NOVA_STAR: "Nova",
    DsoType.NONEXISTENT: "NonEx",
    DsoType.UNKNOWN: "Other",
    DsoType.DUPLICATE_RECORD: "Dup",
}

ONGC_TYPE_MAP = {v: k for k, v in ONGC_TYPE.items()}

DSO_LEGEND_LABELS = {
    # Galaxies ----------
    DsoType.GALAXY: "Galaxy",
    DsoType.GALAXY_PAIR: "Galaxy",
    DsoType.GALAXY_TRIPLET: "Galaxy",
    DsoType.GROUP_OF_GALAXIES: "Galaxy",
    # Nebulas ----------
    DsoType.NEBULA: "Nebula",
    DsoType.PLANETARY_NEBULA: "Nebula",
    DsoType.EMISSION_NEBULA: "Nebula",
    DsoType.STAR_CLUSTER_NEBULA: "Nebula",
    DsoType.REFLECTION_NEBULA: "Nebula",
    # Star Clusters ----------
    DsoType.OPEN_CLUSTER: "Open Cluster",
    DsoType.GLOBULAR_CLUSTER: "Globular Cluster",
    # Stars ----------
    DsoType.DOUBLE_STAR: "Double Star",
    DsoType.ASSOCIATION_OF_STARS: "Association of stars",
    DsoType.NOVA_STAR: "Nova Star",
    # Others
    DsoType.HII_IONIZED_REGION: "HII Ionized Region",
    DsoType.DARK_NEBULA: "Dark Nebula",
    DsoType.SUPERNOVA_REMNANT: "Supernova Remnant",
}<|MERGE_RESOLUTION|>--- conflicted
+++ resolved
@@ -1,8 +1,4 @@
-<<<<<<< HEAD
 from typing import Optional, Union, Iterator, Annotated
-=======
-from typing import Optional, Union, Iterator
->>>>>>> f3d75fbd
 from enum import Enum
 
 from ibis import _
