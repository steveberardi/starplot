import datetime
import warnings

from cartopy import crs as ccrs
from matplotlib import pyplot as plt
from matplotlib.ticker import FuncFormatter, FixedLocator
from shapely.geometry.polygon import Polygon
from shapely import LineString, MultiLineString, MultiPolygon
from shapely.ops import unary_union, split
import geopandas as gpd
import numpy as np

from skyfield.api import Star

from starplot.base import StarPlot
from starplot.data import load, DataFiles, bayer, constellations, stars, dsos
from starplot.models import SkyObject
from starplot.projections import Projection
from starplot.styles import PlotStyle, PolygonStyle, MAP_BASE, MarkerSymbolEnum
from starplot.utils import lon_to_ra

# Silence noisy cartopy warnings
warnings.filterwarnings("ignore", module="cartopy")
warnings.filterwarnings("ignore", module="shapely")


class MapPlot(StarPlot):
    """Creates a new map plot.

    Args:
        projection: Projection of the map
        ra_min: Minimum right ascension (hours) of the map
        ra_max: Maximum right ascension (hours) of the map
        dec_min: Minimum declination (degrees) of the map
        dec_max: Maximum declination (degrees) of the map
        dt: Date/time to use for star/planet positions, (*must be timezone-aware*). Default = current UTC time.
        limiting_magnitude: Limiting magnitude of stars to plot
        limiting_magnitude_labels: Limiting magnitude of stars to label on the plot
        ephemeris: Ephemeris to use for calculating planet positions (see [Skyfield's documentation](https://rhodesmill.org/skyfield/planets.html) for details)
        style: Styling for the plot (colors, sizes, fonts, etc)
        resolution: Size (in pixels) of largest dimension of the map
        hide_colliding_labels: If True, then labels will not be plotted if they collide with another existing label
        adjust_text: If True, then the labels will be adjusted to avoid overlapping
        rasterize_stars: If True, then the stars will be rasterized when plotted, which can speed up exporting to SVG and reduce the file size but with a loss of image quality
        star_catalog: The catalog of stars to use: "hipparcos" or "tycho-1" -- Hipparcos is the default and has about 10x less stars than Tycho-1 but will also plot much faster
        dso_types: List of Deep Sky Objects (DSOs) types that will be plotted

    Returns:
        MapPlot: A new instance of a MapPlot

    """

    def __init__(
        self,
        projection: Projection,
        ra_min: float,
        ra_max: float,
        dec_min: float,
        dec_max: float,
        dt: datetime = None,
        limiting_magnitude: float = 6.0,
        limiting_magnitude_labels: float = 6.0,
        ephemeris: str = "de421_2001.bsp",
        style: PlotStyle = MAP_BASE,
        resolution: int = 2048,
        hide_colliding_labels: bool = True,
        adjust_text: bool = False,
        rasterize_stars: bool = False,
        star_catalog: stars.StarCatalog = stars.StarCatalog.HIPPARCOS,
        dso_types: list[dsos.DsoType] = dsos.DEFAULT_DSO_TYPES,
        *args,
        **kwargs,
    ) -> "MapPlot":
        super().__init__(
            dt,
            limiting_magnitude,
            limiting_magnitude_labels,
            ephemeris,
            style,
            resolution,
            hide_colliding_labels,
            adjust_text,
            rasterize_stars,
            *args,
            **kwargs,
        )

        if ra_min > ra_max:
            raise ValueError("ra_min must be less than ra_max")
        if dec_min > dec_max:
            raise ValueError("dec_min must be less than dec_max")

        self.projection = projection
        self.ra_min = ra_min
        self.ra_max = ra_max
        self.dec_min = dec_min
        self.dec_max = dec_max
        self.star_catalog = star_catalog
        self.dso_types = dso_types

        self._geodetic = ccrs.Geodetic()
        self._plate_carree = ccrs.PlateCarree()
        self._crs = ccrs.CRS(
            proj4_params=[
                ("proj", "latlong"),
                ("axis", "wnu"),  # invert
                ("a", "6378137"),
            ],
            globe=ccrs.Globe(ellipse="sphere", flattening=0),
        )
        self._init_plot()

    def _plot_kwargs(self) -> dict:
        return dict(transform=self._crs)

    def _prepare_coords(self, ra: float, dec: float) -> (float, float):
        return ra * 15, dec

    def in_bounds(self, ra: float, dec: float) -> bool:
        """Determine if a coordinate is within the bounds of the plot.

        Args:
            ra: Right ascension (0...24)
            dec: Declination (-90...90)

        Returns:
            True if the coordinate is in bounds, otherwise False

        """
        if self.ra_max < 24:
            return self.ra_min < ra < self.ra_max and self.dec_min < dec < self.dec_max
        else:
            return (
                ra > self.ra_min or ra < self.ra_max - 24
            ) and self.dec_min < dec < self.dec_max

    def _plot_polygon(self, points, style, **kwargs):
        super()._plot_polygon(points, style, transform=self._crs, **kwargs)

    def _latlon_bounds(self):
        # convert the RA/DEC bounds to lat/lon bounds
        return [
            -1 * self.ra_min * 15,
            -1 * self.ra_max * 15,
            self.dec_min,
            self.dec_max,
        ]

    def _is_global_extent(self):
        """Returns True if the plot's RA/DEC range is the entire celestial sphere"""
        return all(
            [
                self.ra_min == 0,
                self.ra_max == 24,
                self.dec_min == -90,
                self.dec_max == 90,
            ]
        )

    def _adjust_radec_minmax(self):
        # adjust the RA min/max if the DEC bounds is near the poles
        if self.projection in [Projection.STEREO_NORTH, Projection.STEREO_SOUTH] and (
            self.dec_max > 80 or self.dec_min < -80
        ):
            self.ra_min = 0
            self.ra_max = 24

        # adjust declination to match extent
        extent = self.ax.get_extent(crs=self._plate_carree)
        self.dec_min = extent[2]
        self.dec_max = extent[3]

        # adjust right ascension to match extent
        if self.ra_max < 24:
            ra_min = (-1 * extent[1]) / 15
            ra_max = (-1 * extent[0]) / 15

            if ra_min < 0 and ra_max < 0:
                ra_min += 24
                ra_max += 24

            self.ra_min = ra_min
            self.ra_max = ra_max

    def _read_geo_package(self, filename: str):
        """Returns GeoDataFrame of a GeoPackage file"""
        extent = self.ax.get_extent(crs=self._plate_carree)
        bbox = (extent[0], extent[2], extent[1], extent[3])

        return gpd.read_file(
            filename,
            engine="pyogrio",
            use_arrow=True,
            bbox=bbox,
        )

    def extent_bbox(self):
        # extent = self.ax.get_extent(crs=self._crs)
        # x0 = 360 + extent[0] * -1
        # x1 = 360 + extent[1] * -1

        # if x0 >= 360 and x1 >= 360:
        #     x0 -= 360
        #     x1 -= 360

        x0 = self.ra_min * 15
        x1 = self.ra_max * 15
        return (x0, self.dec_min, x1, self.dec_max)

    def _plot_dso_polygon(self, polygon, style):
        coords = list(zip(*polygon.exterior.coords.xy))
        coords = [(ra * -1, dec) for ra, dec in coords]
        p = Polygon(coords)

        poly_style = style.marker.to_polygon_style()
        pstyle = poly_style.matplot_kwargs(size_multiplier=self._size_multiplier)
        pstyle.pop("fill", None)
        self.ax.add_geometries([p], crs=self._plate_carree, **pstyle)

    def _extent_mask(self):
        """
        Returns shapely geometry objects of extent (RA = 0...360)

        If the extent crosses equinox, then two Polygons will be returned
        """
        if self.ra_max < 24:
            coords = [
                [self.ra_min * 15, self.dec_min],
                [self.ra_max * 15, self.dec_min],
                [self.ra_min * 15, self.dec_max],
                [self.ra_max * 15, self.dec_max],
            ]
            return Polygon(coords)

        else:
            coords_1 = [
                [self.ra_min * 15, self.dec_min],
                [360, self.dec_min],
                [self.ra_min * 15, self.dec_max],
                [360, self.dec_max],
            ]
            coords_2 = [
                [0, self.dec_min],
                [(self.ra_max - 24) * 15, self.dec_min],
                [0, self.dec_max],
                [(self.ra_max - 24) * 15, self.dec_max],
            ]

            return MultiPolygon(
                [
                    Polygon(coords_1),
                    Polygon(coords_2),
                ]
            )

    def plot_dsos(self):
        ongc = gpd.read_file(
            DataFiles.ONGC.value,
            engine="pyogrio",
            use_arrow=True,
            bbox=self._extent_mask(),
        )

        dso_types = [dsos.ONGC_TYPE[dtype] for dtype in self.dso_types]
        nearby_dsos = ongc[ongc["Type"].isin(dso_types)]
        nearby_dsos = nearby_dsos.replace({np.nan: None})

        for n, d in nearby_dsos.iterrows():
            if d.ra_degrees is None or d.dec_degrees is None:
                continue

            ra = d.ra_degrees
            dec = d.dec_degrees

            name = d.Name
            dso_type = dsos.ONGC_TYPE_MAP[d.Type]
            style = self.style.get_dso_style(dso_type)
            maj_ax, min_ax, angle = d.MajAx, d.MinAx, d.PosAng
            legend_label = dsos.LEGEND_LABELS.get(dso_type) or dso_type
            magnitude = d["V-Mag"] or d["B-Mag"] or None
            magnitude = float(magnitude) if magnitude else None
            
            if (
                not style
                or not style.marker.visible
                or (magnitude is not None and magnitude > self.limiting_magnitude)
                # or (magnitude is None and "Nebula" in legend_label)
            ):
                continue

            geometry_types = d["geometry"].geom_type

            if "Polygon" in geometry_types and "MultiPolygon" not in geometry_types:
                self._plot_dso_polygon(d.geometry, style)

            elif "MultiPolygon" in geometry_types:
                for polygon in d.geometry.geoms:
                    self._plot_dso_polygon(polygon, style)

            elif maj_ax:
                # If object has a major axis then plot it's actual extent

                maj_ax_degrees = (maj_ax / 60) / 2

                if min_ax:
                    min_ax_degrees = (min_ax / 60) / 2
                else:
                    min_ax_degrees = maj_ax_degrees

                poly_style = style.marker.to_polygon_style()

                if style.marker.symbol == MarkerSymbolEnum.SQUARE:
                    self.plot_rectangle(
                        (ra / 15, dec),
                        min_ax_degrees * 2,
                        maj_ax_degrees * 2,
                        poly_style,
                        angle or 0,
                    )
                else:
                    self.plot_ellipse(
                        (ra / 15, dec),
                        min_ax_degrees * 2,
                        maj_ax_degrees * 2,
                        poly_style,
                        angle or 0,
                    )

                if style.label.visible:
                    self._plot_text(ra, dec, d.name)

            else:
                # If no major axis, then just plot as a marker
                obj = SkyObject(
                    name=name,
                    ra=ra / 15,
                    dec=dec,
                    style=style,
                )
                self.plot_object(obj)

            self._add_legend_handle_marker(legend_label, style.marker)

    def _plot_constellation_borders(self):
        if not self.style.constellation_borders.visible:
            return
        constellation_borders = self._read_geo_package(
            DataFiles.CONSTELLATION_BORDERS.value
        )

        if not constellation_borders.empty:
            constellation_borders.plot(
                ax=self.ax,
                **self.style.constellation_borders.matplot_kwargs(
                    size_multiplier=self._size_multiplier
                ),
                transform=self._plate_carree,
            )

    def plot_constellation_borders(self):
        """work in progress"""
        if not self.style.constellation_borders.visible:
            return

        constellation_borders = gpd.read_file(
            DataFiles.CONSTELLATIONS.value,
            engine="pyogrio",
            use_arrow=True,
            bbox=self.extent_bbox(),
        )

        if constellation_borders.empty:
            return

        geometries = []

        for i, c in constellation_borders.iterrows():
            polygon = c.geometry
            equinox = LineString([[0, 90], [0, -90]])
            polygons = list(split(polygon, equinox).geoms)

            for p in polygons:
                coords = list(zip(*p.exterior.coords.xy))
                # coords = [(ra * -1, dec) for ra, dec in coords]

                ls = LineString(coords)
                geometries.append(ls)

        mls = MultiLineString(geometries)
        geometries = unary_union(mls)

        style_kwargs = self.style.constellation_borders.matplot_kwargs(
            size_multiplier=self._size_multiplier
        )

        for ls in list(geometries.geoms):
            x, y = ls.xy
            self.ax.plot(
                list(x),
                list(y),
                **self._plot_kwargs(),
                **style_kwargs,
            )

    def plot_constellations(self):
        if not self.style.constellation.line.visible:
            return

        constellations_gdf = gpd.read_file(
            DataFiles.CONSTELLATIONS.value,
            engine="pyogrio",
            use_arrow=True,
            bbox=self._extent_mask(),
        )

        if constellations_gdf.empty:
            return

        if self.projection in [Projection.MERCATOR, Projection.MILLER]:
            transform = self._plate_carree
        else:
            transform = self._geodetic
        
        conline_hips = constellations.lines()
        style_kwargs = self.style.constellation.line.matplot_kwargs(
            size_multiplier=self._size_multiplier
        )

        for i, c in constellations_gdf.iterrows():
            hiplines = conline_hips[c.id]

            for s1_hip, s2_hip in hiplines:
                s1 = self.stars_df.loc[s1_hip]
                s2 = self.stars_df.loc[s2_hip]

                s1_ra = s1.ra_hours * 15
                s2_ra = s2.ra_hours * 15

                s1_dec = s1.dec_degrees
                s2_dec = s2.dec_degrees

                if s1_ra - s2_ra > 60:
                    s2_ra += 360
                    # print(f"{s1_ra} {s2_ra}")

                elif s2_ra - s1_ra > 60:
                    s1_ra += 360
                    # print(f"{c.id} : {s1_ra} {s2_ra}")

                s1_ra *= -1
                s2_ra *= -1
            
                # make lines straight
                # s1_ra, s1_dec = self._proj.transform_point(s1_ra, s1.dec_degrees, self._geodetic)
                # s2_ra, s2_dec = self._proj.transform_point(s2_ra, s2.dec_degrees, self._geodetic)

                self.ax.plot(
                    [s1_ra, s2_ra],
                    [s1_dec, s2_dec],
                    # **self._plot_kwargs(),
                    # transform=self._geodetic,
                    transform=transform,
                    **style_kwargs,
                )

    def _plot_constellation_labels(self):
        if not self.style.constellation.label.visible:
            return
        style = self.style.constellation.label.matplot_kwargs(
            size_multiplier=self._size_multiplier
        )
        for con in constellations.iterator():
            fullname, ra, dec = constellations.get(con)
            if self.in_bounds(ra, dec):
                self._plot_text(ra, dec, con.upper(), **style)

    def plot_milky_way(self, style: PolygonStyle = None):
        style = style or self.style.milky_way

        if not self.style.milky_way.visible:
            return

        mw = self._read_geo_package(DataFiles.MILKY_WAY.value)

        if not mw.empty:
            style_kwargs = style.matplot_kwargs(size_multiplier=self._size_multiplier)
            style_kwargs.pop("fill", None)

            # create union of all Milky Way patches
            gs = mw.geometry.to_crs(self._plate_carree)
            mw_union = gs.buffer(0.1).unary_union.buffer(-0.1)

            self.ax.add_geometries(
                [mw_union],
                crs=self._plate_carree,
                **style_kwargs,
            )

    def _plot_stars(self):
        stardata = stars.load(self.star_catalog)
        eph = load(self.ephemeris)
        earth = eph["earth"]

        self.stars_df = stardata

        ra_buffer = (self.ra_max - self.ra_min) / 4
        dec_buffer = (self.dec_max - self.dec_min) / 4

        nearby_stars_df = stardata[
            (stardata["magnitude"] <= self.limiting_magnitude)
            & (stardata["dec_degrees"] < self.dec_max + dec_buffer)
            & (stardata["dec_degrees"] > self.dec_min - dec_buffer)
        ]

        if self.ra_max < 24:
            nearby_stars_df = nearby_stars_df[
                (nearby_stars_df["ra_hours"] < self.ra_max + ra_buffer)
                & (nearby_stars_df["ra_hours"] > self.ra_min - ra_buffer)
            ]
        else:
            # handle wrapping
            nearby_stars_df = nearby_stars_df[
                (nearby_stars_df["ra_hours"] > self.ra_min - ra_buffer)
                | (nearby_stars_df["ra_hours"] < self.ra_max - 24 + ra_buffer)
            ]

        nearby_stars = Star.from_dataframe(nearby_stars_df)
        astrometric = earth.at(self.timescale).observe(nearby_stars)
        stars_ra, stars_dec, _ = astrometric.radec()

        sizes = []
        alphas = []

        # nearby_stars_df.sort_values("magnitude")

        for m in nearby_stars_df["magnitude"]:
            if m < 1.6:
                sizes.append((9 - m) ** 2.85 * self._star_size_multiplier)
                alphas.append(1)
            elif m < 4.6:
                sizes.append((8 - m) ** 2.92 * self._star_size_multiplier)
                alphas.append(1)
            elif m < 5.8:
                sizes.append((9 - m) ** 2.46 * self._star_size_multiplier)
                alphas.append(0.9)
            else:
                sizes.append(2.23 * self._star_size_multiplier)
                alphas.append((16 - m) * 0.09)

        # Plot Stars
        if self.style.star.marker.visible:
            self.ax.scatter(
                *self._prepare_coords(stars_ra.hours, stars_dec.degrees),
                sizes,
                marker=self.style.star.marker.symbol,
                zorder=self.style.star.marker.zorder,
                color=self.style.star.marker.color.as_hex(),
                edgecolors=self.style.star.marker.edge_color.as_hex()
                if self.style.star.marker.edge_color
                else "none",
                rasterized=self.rasterize_stars,
                alpha=alphas,
                **self._plot_kwargs(),
            )
            self._add_legend_handle_marker("Star", self.style.star.marker)

        # Plot star labels (names and bayer designations)
        stars_labeled = nearby_stars_df[
            (nearby_stars_df["magnitude"] <= self.limiting_magnitude_labels)
        ]

        stars_labeled.sort_values("magnitude")

        for hip_id, s in stars_labeled.iterrows():
            name = stars.hip_names.get(hip_id)
            bayer_desig = bayer.hip.get(hip_id)
            ra, dec = s["ra_hours"], s["dec_degrees"]

            if name and self.style.star.label.visible:
                style = self.style.star.label.matplot_kwargs(self._size_multiplier)
                self._plot_text(
                    ra - 0.01, dec - 0.12, name, ha="left", va="top", **style
                )

            if bayer_desig and self.style.bayer_labels.visible:
                style = self.style.bayer_labels.matplot_kwargs(self._size_multiplier)
                self._plot_text(
                    ra + 0.01, dec, bayer_desig, ha="right", va="bottom", **style
                )

    def _plot_gridlines(self):
        labels_visible = self.style.gridlines.label.visible
        lines_visible = self.style.gridlines.line.visible

        def ra_formatter(x, pos) -> str:
            hour, minutes, seconds = lon_to_ra(x)
            return f"{hour}h"

        def dec_formatter(x, pos) -> str:
            return f"{round(x)}\u00b0"

        if lines_visible:
            gridlines = self.ax.gridlines(
                draw_labels=labels_visible,
                x_inline=False,
                y_inline=False,
                rotate_labels=False,
                xpadding=12,
                ypadding=12,
                **self.style.gridlines.line.matplot_kwargs(),
            )

            # use a fixed locator for right ascension so gridlines are only drawn at whole numbers
            hour_locations = [x for x in range(-180, 180, 15)]
            gridlines.xlocator = FixedLocator(hour_locations)
            gridlines.xformatter = FuncFormatter(ra_formatter)
            gridlines.xlabel_style = self.style.gridlines.label.matplot_kwargs()

            gridlines.yformatter = FuncFormatter(dec_formatter)
            gridlines.ylabel_style = self.style.gridlines.label.matplot_kwargs()

    def _plot_tick_marks(self):
        if not self.style.tick_marks.visible:
            return

        xticks = [x for x in np.arange(-180, 180, 3.75)]
        yticks = [x for x in np.arange(-90, 90, 1)]
        tick_style = self.style.tick_marks.matplot_kwargs()
        tick_style["family"] = "monospace"
        xtick_style = tick_style.copy()
        xtick_style["fontsize"] -= 4
        xtick_style["weight"] = "heavy"

        self.ax.gridlines(
            draw_labels=True,
            xlocs=xticks,
            ylocs=yticks,
            x_inline=False,
            y_inline=False,
            rotate_labels=False,
            xpadding=0.34,
            ypadding=0.34,
            yformatter=FuncFormatter(lambda x, pos: "—"),
            xformatter=FuncFormatter(lambda x, pos: "|"),
            xlabel_style=xtick_style,
            ylabel_style=tick_style,
            alpha=0,  # hide the actual gridlines
        )

<<<<<<< HEAD
=======
    def _plot_dsos(self):
        dso_types = [dsos.ONGC_TYPE[dtype] for dtype in self.dso_types]
        base_kwargs = dict(
            mindec=self.dec_min,
            maxdec=self.dec_max,
            type=dso_types,
        )

        if self.ra_max < 24:
            nearby_dsos = ongc.listObjects(
                minra=self.ra_min * 15,  # convert to degrees (0-360)
                maxra=self.ra_max * 15,  # convert to degrees (0-360)
                **base_kwargs,
            )
        else:
            # handle wrapping
            nearby_dsos = ongc.listObjects(minra=self.ra_min * 15, **base_kwargs)
            nearby_dsos += ongc.listObjects(
                maxra=(self.ra_max - 24) * 15, **base_kwargs
            )

        styles = {
            # Star Clusters ----------
            dsos.DsoType.OPEN_CLUSTER: self.style.dso_open_cluster,
            dsos.DsoType.GLOBULAR_CLUSTER: self.style.dso_globular_cluster,
            # Galaxies ----------
            dsos.DsoType.GALAXY: self.style.dso_galaxy,
            dsos.DsoType.GALAXY_PAIR: self.style.dso_galaxy,
            dsos.DsoType.GALAXY_TRIPLET: self.style.dso_galaxy,
            dsos.DsoType.GROUP_OF_GALAXIES: self.style.dso_galaxy,
            # Nebulas ----------
            dsos.DsoType.NEBULA: self.style.dso_nebula,
            dsos.DsoType.PLANETARY_NEBULA: self.style.dso_nebula,
            dsos.DsoType.EMISSION_NEBULA: self.style.dso_nebula,
            dsos.DsoType.STAR_CLUSTER_NEBULA: self.style.dso_nebula,
            dsos.DsoType.REFLECTION_NEBULA: self.style.dso_nebula,
            # Stars ----------
            dsos.DsoType.STAR: None,
            dsos.DsoType.DOUBLE_STAR: self.style.dso_double_star,
            dsos.DsoType.ASSOCIATION_OF_STARS: self.style.dso_association_stars,
            # Others (hidden by default style)
            dsos.DsoType.DARK_NEBULA: self.style.dso_dark_nebula,
            dsos.DsoType.HII_IONIZED_REGION: self.style.dso_hii_ionized_region,
            dsos.DsoType.SUPERNOVA_REMNANT: self.style.dso_supernova_remnant,
            dsos.DsoType.NOVA_STAR: self.style.dso_nova_star,
            dsos.DsoType.NONEXISTENT: self.style.dso_nonexistant,
            dsos.DsoType.UNKNOWN: self.style.dso_unknown,
            dsos.DsoType.DUPLICATE_RECORD: self.style.dso_duplicate,
        }

        for d in nearby_dsos:
            if d.coords is None:
                continue

            ra = d.coords[0][0] + d.coords[0][1] / 60 + d.coords[0][2] / 3600
            dec = dec_str_to_float(d.dec)
            style = styles.get(d.type)
            maj_ax, min_ax, angle = d.dimensions
            legend_label = dsos.LEGEND_LABELS.get(d.type) or d.type

            if (
                not style
                or (
                    d.magnitudes[1] is not None
                    and d.magnitudes[1] > self.limiting_magnitude
                )
                or (
                    d.magnitudes[0] is not None
                    and d.magnitudes[0] > self.limiting_magnitude
                )
                or (d.magnitudes[0] is None and "Nebula" in legend_label)
            ):
                # print(d.name)
                continue

            if maj_ax and style.marker.visible:
                # If object has a major axis then plot it's actual extent

                maj_ax_degrees = (maj_ax / 60) / 2

                if min_ax:
                    min_ax_degrees = (min_ax / 60) / 2
                else:
                    min_ax_degrees = maj_ax_degrees

                poly_style = PolygonStyle(
                    fill_color=style.marker.color.as_hex()
                    if style.marker.color
                    else None,
                    edge_color=style.marker.edge_color.as_hex(),
                    alpha=style.marker.alpha,
                    zorder=style.marker.zorder,
                )

                if style.marker.symbol == MarkerSymbolEnum.SQUARE:
                    self.plot_rectangle(
                        (ra, dec),
                        min_ax_degrees * 2,
                        maj_ax_degrees * 2,
                        poly_style,
                        angle or 0,
                    )
                else:
                    self.plot_ellipse(
                        (ra, dec),
                        min_ax_degrees * 2,
                        maj_ax_degrees * 2,
                        poly_style,
                        angle or 0,
                    )

                if style.label.visible:
                    self._plot_text(
                        ra,
                        dec,
                        d.name,
                        **style.label.matplot_kwargs(self._size_multiplier),
                    )

            else:
                # If no major axis, then just plot as a marker
                obj = SkyObject(
                    name=d.name,
                    ra=ra,
                    dec=dec,
                    style=style,
                )
                self.plot_object(obj)

            self._add_legend_handle_marker(legend_label, style.marker)

>>>>>>> 12226e7e
    def _fit_to_ax(self) -> None:
        bbox = self.ax.get_window_extent().transformed(
            self.fig.dpi_scale_trans.inverted()
        )
        width, height = bbox.width, bbox.height
        self.fig.set_size_inches(width, height)

    def _init_plot(self):
        self.fig = plt.figure(
            figsize=(self.figure_size, self.figure_size),
            facecolor=self.style.border_bg_color.as_hex(),
            layout="constrained",
        )
        bounds = self._latlon_bounds()
        center_lon = (bounds[0] + bounds[1]) / 2
        self._center_lon = center_lon

        self._proj = Projection.crs(self.projection, center_lon)
        self._proj.threshold = 1000
        self.ax = plt.axes(projection=self._proj)

        if self._is_global_extent():
            # this cartopy function works better for setting global extents
            self.ax.set_global()
        else:
            self.ax.set_extent(bounds, crs=self._plate_carree)

        self.ax.set_facecolor(self.style.background_color.as_hex())
        self._adjust_radec_minmax()

        self._plot_gridlines()
        self._plot_tick_marks()
        # self._plot_constellation_lines()
        self._plot_constellation_borders()
        self._plot_constellation_labels()
        self._plot_stars()

        # New
        self.plot_dsos()
        self.plot_milky_way()
        self.plot_constellations()
        # self.plot_constellation_borders()
        self.plot_ecliptic()
        self.plot_celestial_equator()
        self.plot_planets()
        self.plot_moon()

        self._fit_to_ax()

        self.refresh_legend()

        if self.adjust_text:
            self.adjust_labels()<|MERGE_RESOLUTION|>--- conflicted
+++ resolved
@@ -279,7 +279,7 @@
             legend_label = dsos.LEGEND_LABELS.get(dso_type) or dso_type
             magnitude = d["V-Mag"] or d["B-Mag"] or None
             magnitude = float(magnitude) if magnitude else None
-            
+
             if (
                 not style
                 or not style.marker.visible
@@ -327,7 +327,12 @@
                     )
 
                 if style.label.visible:
-                    self._plot_text(ra, dec, d.name)
+                    self._plot_text(
+                        ra,
+                        dec,
+                        d.name,
+                        **style.label.matplot_kwargs(self._size_multiplier),
+                    )
 
             else:
                 # If no major axis, then just plot as a marker
@@ -420,7 +425,7 @@
             transform = self._plate_carree
         else:
             transform = self._geodetic
-        
+
         conline_hips = constellations.lines()
         style_kwargs = self.style.constellation.line.matplot_kwargs(
             size_multiplier=self._size_multiplier
@@ -449,7 +454,7 @@
 
                 s1_ra *= -1
                 s2_ra *= -1
-            
+
                 # make lines straight
                 # s1_ra, s1_dec = self._proj.transform_point(s1_ra, s1.dec_degrees, self._geodetic)
                 # s2_ra, s2_dec = self._proj.transform_point(s2_ra, s2.dec_degrees, self._geodetic)
@@ -647,140 +652,6 @@
             alpha=0,  # hide the actual gridlines
         )
 
-<<<<<<< HEAD
-=======
-    def _plot_dsos(self):
-        dso_types = [dsos.ONGC_TYPE[dtype] for dtype in self.dso_types]
-        base_kwargs = dict(
-            mindec=self.dec_min,
-            maxdec=self.dec_max,
-            type=dso_types,
-        )
-
-        if self.ra_max < 24:
-            nearby_dsos = ongc.listObjects(
-                minra=self.ra_min * 15,  # convert to degrees (0-360)
-                maxra=self.ra_max * 15,  # convert to degrees (0-360)
-                **base_kwargs,
-            )
-        else:
-            # handle wrapping
-            nearby_dsos = ongc.listObjects(minra=self.ra_min * 15, **base_kwargs)
-            nearby_dsos += ongc.listObjects(
-                maxra=(self.ra_max - 24) * 15, **base_kwargs
-            )
-
-        styles = {
-            # Star Clusters ----------
-            dsos.DsoType.OPEN_CLUSTER: self.style.dso_open_cluster,
-            dsos.DsoType.GLOBULAR_CLUSTER: self.style.dso_globular_cluster,
-            # Galaxies ----------
-            dsos.DsoType.GALAXY: self.style.dso_galaxy,
-            dsos.DsoType.GALAXY_PAIR: self.style.dso_galaxy,
-            dsos.DsoType.GALAXY_TRIPLET: self.style.dso_galaxy,
-            dsos.DsoType.GROUP_OF_GALAXIES: self.style.dso_galaxy,
-            # Nebulas ----------
-            dsos.DsoType.NEBULA: self.style.dso_nebula,
-            dsos.DsoType.PLANETARY_NEBULA: self.style.dso_nebula,
-            dsos.DsoType.EMISSION_NEBULA: self.style.dso_nebula,
-            dsos.DsoType.STAR_CLUSTER_NEBULA: self.style.dso_nebula,
-            dsos.DsoType.REFLECTION_NEBULA: self.style.dso_nebula,
-            # Stars ----------
-            dsos.DsoType.STAR: None,
-            dsos.DsoType.DOUBLE_STAR: self.style.dso_double_star,
-            dsos.DsoType.ASSOCIATION_OF_STARS: self.style.dso_association_stars,
-            # Others (hidden by default style)
-            dsos.DsoType.DARK_NEBULA: self.style.dso_dark_nebula,
-            dsos.DsoType.HII_IONIZED_REGION: self.style.dso_hii_ionized_region,
-            dsos.DsoType.SUPERNOVA_REMNANT: self.style.dso_supernova_remnant,
-            dsos.DsoType.NOVA_STAR: self.style.dso_nova_star,
-            dsos.DsoType.NONEXISTENT: self.style.dso_nonexistant,
-            dsos.DsoType.UNKNOWN: self.style.dso_unknown,
-            dsos.DsoType.DUPLICATE_RECORD: self.style.dso_duplicate,
-        }
-
-        for d in nearby_dsos:
-            if d.coords is None:
-                continue
-
-            ra = d.coords[0][0] + d.coords[0][1] / 60 + d.coords[0][2] / 3600
-            dec = dec_str_to_float(d.dec)
-            style = styles.get(d.type)
-            maj_ax, min_ax, angle = d.dimensions
-            legend_label = dsos.LEGEND_LABELS.get(d.type) or d.type
-
-            if (
-                not style
-                or (
-                    d.magnitudes[1] is not None
-                    and d.magnitudes[1] > self.limiting_magnitude
-                )
-                or (
-                    d.magnitudes[0] is not None
-                    and d.magnitudes[0] > self.limiting_magnitude
-                )
-                or (d.magnitudes[0] is None and "Nebula" in legend_label)
-            ):
-                # print(d.name)
-                continue
-
-            if maj_ax and style.marker.visible:
-                # If object has a major axis then plot it's actual extent
-
-                maj_ax_degrees = (maj_ax / 60) / 2
-
-                if min_ax:
-                    min_ax_degrees = (min_ax / 60) / 2
-                else:
-                    min_ax_degrees = maj_ax_degrees
-
-                poly_style = PolygonStyle(
-                    fill_color=style.marker.color.as_hex()
-                    if style.marker.color
-                    else None,
-                    edge_color=style.marker.edge_color.as_hex(),
-                    alpha=style.marker.alpha,
-                    zorder=style.marker.zorder,
-                )
-
-                if style.marker.symbol == MarkerSymbolEnum.SQUARE:
-                    self.plot_rectangle(
-                        (ra, dec),
-                        min_ax_degrees * 2,
-                        maj_ax_degrees * 2,
-                        poly_style,
-                        angle or 0,
-                    )
-                else:
-                    self.plot_ellipse(
-                        (ra, dec),
-                        min_ax_degrees * 2,
-                        maj_ax_degrees * 2,
-                        poly_style,
-                        angle or 0,
-                    )
-
-                if style.label.visible:
-                    self._plot_text(
-                        ra,
-                        dec,
-                        d.name,
-                        **style.label.matplot_kwargs(self._size_multiplier),
-                    )
-
-            else:
-                # If no major axis, then just plot as a marker
-                obj = SkyObject(
-                    name=d.name,
-                    ra=ra,
-                    dec=dec,
-                    style=style,
-                )
-                self.plot_object(obj)
-
-            self._add_legend_handle_marker(legend_label, style.marker)
-
->>>>>>> 12226e7e
     def _fit_to_ax(self) -> None:
         bbox = self.ax.get_window_extent().transformed(
             self.fig.dpi_scale_trans.inverted()
