--- conflicted
+++ resolved
@@ -20,11 +20,8 @@
     StarPlotterMixin,
     DsoPlotterMixin,
     MilkyWayPlotterMixin,
-<<<<<<< HEAD
     LegendPlotterMixin,
-=======
     GradientBackgroundMixin,
->>>>>>> 4fea7777
 )
 from starplot.projections import StereoNorth, StereoSouth, ProjectionBase
 from starplot.styles import (
@@ -46,11 +43,8 @@
     DsoPlotterMixin,
     MilkyWayPlotterMixin,
     ConstellationPlotterMixin,
-<<<<<<< HEAD
     LegendPlotterMixin,
-=======
     GradientBackgroundMixin,
->>>>>>> 4fea7777
 ):
     """Creates a new map plot.
 
@@ -123,12 +117,7 @@
         self.ra_max = ra_max
         self.dec_min = dec_min
         self.dec_max = dec_max
-<<<<<<< HEAD
-=======
-        self.lat = lat
-        self.lon = lon
         self.gradient_preset = gradient_preset
->>>>>>> 4fea7777
         self.clip_path = clip_path
 
         self._geodetic = ccrs.Geodetic()
