--- conflicted
+++ resolved
@@ -1,10 +1,6 @@
 """Star charts and maps"""
 
-<<<<<<< HEAD
-__version__ = "0.11.1"
-=======
 __version__ = "0.11.4"
->>>>>>> f2d8101b
 
 from .base import BasePlot  # noqa: F401
 from .map import MapPlot, Projection  # noqa: F401
