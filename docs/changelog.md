
## v0.11.x

- Replaces Tycho-1 stars with an abridged version of the [Big Sky Catalog](https://github.com/steveberardi/bigsky)
- Adds style option for a star's edge color (previously this was forced to be the background color)
- Adds cardinal direction labels to the horizon plotting function
- Removes behavior that automatically plots the cardinal direction border on zenith plots
- Adds function for plotting the zenith
- Adds support for downloading the full [Big Sky Catalog](https://github.com/steveberardi/bigsky) (2.5+ million stars)
- Various (minor) plotting optimizations
- Increases star sizes on map plots
- Adds TYC id to stars (if available)
- Adds the following projections: Robinson, Lambert Azimuthal Equal-Area
- Adds a constellation model, allowing you to selectively plot objects by their constellation
- [**v0.11.1**]
    - Fixes default horizon style to be consistent with grayscale extension
<<<<<<< HEAD
=======
- [**v0.11.2**]
    - Adds `requests` as a required dependency
- [**v0.11.3**]
    - Fixes bug with plotting the celestial equator
- [**v0.11.4**]
    - Fixes bug with filtering DSOs by NGC/IC identifier
>>>>>>> f2d8101b

## v0.10.x
[Documentation](https://archives.starplot.dev/0.10.2/)

- Adds function for plotting text
- Adds `where` kwarg to star/DSO plotting functions to selectively plot stars
- Adds easier way to override style properties on plotting functions - thanks to Graham Schmidt
- Adds function to plot the Sun - thanks to Graham Schmidt
- Adds option to illustrate the Moon's phase - thanks to Graham Schmidt
- Adds `objects` property to plots, which stores lists of objects that have been plotted
- Adds object finder helpers
- Adds customizable anchor points for text labels
- Adds Pluto as a planet :)
- Fixes clipping issues with polygons
- Fixes a few issues with gridlines
- [**v0.10.1**]
    - Fixes bug with plotting planets as true apparent size
    - Adds lat/lon kwargs to Sun/Moon/Planet models to allow _apparent_ RA/DEC calculation
- [**v0.10.2**] Fixes a few issues with plotting legends

## v0.9.x
[Documentation](https://archives.starplot.dev/0.9.1/)

- Added perspective projections (Orthographic, Stereographic) to map plots - many thanks to @bathoorn
- Zenith plots are now a type of projection for map plots, to support plotting the Milky Way, constellation borders and more - many thanks to @bathoorn
- Removed the visible style property and instead now you control what is plotted by calling functions on the plot (e.g. p.stars(mag=8)) to be more consistent with other plotting frameworks and allow more control over what's plotted and how. For example, now you can do things like plotting very bright stars with a different marker (and sizes, etc) than dimmer stars.
- Optional callables for calculating star size/alpha/color when plotting stars
- Nebula outlines! via OpenNGC
- Stars are now plotted in order of their calculated size, which prevents "bigger" stars from hiding "smaller" stars
- Added more marker symbols and style extensions
- [**v0.9.1**] Fixes bug with plotting moon and planets as their true size

## v0.8.x
[Documentation](https://archives.starplot.dev/0.8.4/)

- Adds new Milky Way outline created from a NASA image, and broken into sections to speed up plotting/exporting
- Adds styling support for more DSO types
- Adds support for Mollweide projection
- Fixes map and optic plots to handle wrapping of RA (e.g. plotting RA extent from 2h -> 18h)
- Fixes a bug in all plots that prevented some star styles to not get applied
- [**v0.8.1**] Fixes a small bug in adjusting RA extent on map plots
- [**v0.8.2**] Fixes a small bug in determining if a RA/DEC is in bounds of a plot
- [**v0.8.3**] More consistent polygon/circle sizing across projections
- [**v0.8.4**] Fixes a small bug in plotting text labels of DSOs, which prevented some styles from getting applied

<br/><br/><|MERGE_RESOLUTION|>--- conflicted
+++ resolved
@@ -14,15 +14,12 @@
 - Adds a constellation model, allowing you to selectively plot objects by their constellation
 - [**v0.11.1**]
     - Fixes default horizon style to be consistent with grayscale extension
-<<<<<<< HEAD
-=======
 - [**v0.11.2**]
     - Adds `requests` as a required dependency
 - [**v0.11.3**]
     - Fixes bug with plotting the celestial equator
 - [**v0.11.4**]
     - Fixes bug with filtering DSOs by NGC/IC identifier
->>>>>>> f2d8101b
 
 ## v0.10.x
 [Documentation](https://archives.starplot.dev/0.10.2/)
